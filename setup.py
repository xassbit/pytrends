import os
import io
from setuptools import setup

dir = os.path.dirname(__file__)

with io.open(os.path.join(dir, 'README.md'), encoding='utf-8') as f:
    long_description = f.read()

setup(
    name='pytrends',
<<<<<<< HEAD
    version='0.1.0',
=======
    version='1.0.4',
>>>>>>> 107609cf
    description='Pseudo API for Google Trends',
    long_description=long_description,
    url='https://github.com/dreyco676/pytrends',
    author=['John Hogue', 'Burton DeWilde'],
    author_email='dreyco676@gmail.com', #TODO add burton's email
    license='MIT',
    classifiers=[
        'Development Status :: 4 - Beta',
        'Intended Audience :: Developers',
        'Programming Language :: Python :: 2.7',
        'Programming Language :: Python :: 3.3',
        'Programming Language :: Python :: 3.4',
        'License :: OSI Approved :: MIT License'
        ],
    install_requires=["fake_useragent"],
    keywords='google trends api search',
    packages=['pytrends'],
)<|MERGE_RESOLUTION|>--- conflicted
+++ resolved
@@ -9,11 +9,7 @@
 
 setup(
     name='pytrends',
-<<<<<<< HEAD
-    version='0.1.0',
-=======
     version='1.0.4',
->>>>>>> 107609cf
     description='Pseudo API for Google Trends',
     long_description=long_description,
     url='https://github.com/dreyco676/pytrends',
